use nalgebra::ComplexField;
use std::rc::Rc;
use std::{ops::AddAssign, ops::MulAssign, panic};

use crate::error::{DiffsolError, OdeSolverError};

use num_traits::{abs, One, Pow, Zero};
use serde::Serialize;

use crate::{
    matrix::{default_solver::DefaultSolver, MatrixRef},
    newton_iteration,
    nonlinear_solver::root::RootFinder,
    op::bdf::BdfCallable,
    scalar::scale,
    vector::DefaultDenseMatrix,
    DenseMatrix, IndexType, JacobianUpdate, MatrixViewMut, NewtonNonlinearSolver, NonLinearSolver,
    OdeSolverMethod, OdeSolverProblem, OdeSolverState, OdeSolverStopReason, Op, Scalar,
    SolverProblem, Vector, VectorRef, VectorView, VectorViewMut,
};
use crate::{ode_solver_error, NonLinearOp, SensEquations};

use super::equations::OdeEquations;
use super::jacobian_update::SolverState;

#[derive(Clone, Debug, Serialize, Default)]
pub struct BdfStatistics {
    pub number_of_linear_solver_setups: usize,
    pub number_of_steps: usize,
    pub number_of_error_test_failures: usize,
    pub number_of_nonlinear_solver_iterations: usize,
    pub number_of_nonlinear_solver_fails: usize,
}

/// Implements a Backward Difference formula (BDF) implicit multistep integrator.
/// The basic algorithm is derived in \[1\]. This
/// particular implementation follows that implemented in the Matlab routine ode15s
/// described in \[2\] and the SciPy implementation
/// /[3/], which features the NDF formulas for improved
/// stability with associated differences in the error constants, and calculates
/// the jacobian at J(t_{n+1}, y^0_{n+1}). This implementation was based on that
/// implemented in the SciPy library \[3\], which also mainly
/// follows \[2\] but uses the more standard Jacobian update.
///
/// # References
///
/// \[1\] Byrne, G. D., & Hindmarsh, A. C. (1975). A polyalgorithm for the numerical solution of ordinary differential equations. ACM Transactions on Mathematical Software (TOMS), 1(1), 71-96.
/// \[2\] Shampine, L. F., & Reichelt, M. W. (1997). The matlab ode suite. SIAM journal on scientific computing, 18(1), 1-22.
/// \[3\] Virtanen, P., Gommers, R., Oliphant, T. E., Haberland, M., Reddy, T., Cournapeau, D., ... & Van Mulbregt, P. (2020). SciPy 1.0: fundamental algorithms for scientific computing in Python. Nature methods, 17(3), 261-272.
pub struct Bdf<
    M: DenseMatrix<T = Eqn::T, V = Eqn::V>,
    Eqn: OdeEquations,
    Nls: NonLinearSolver<BdfCallable<Eqn>>,
> {
    nonlinear_solver: Nls,
    ode_problem: Option<OdeSolverProblem<Eqn>>,
    order: usize,
    n_equal_steps: usize,
    diff: M,
    y_delta: Eqn::V,
    y_predict: Eqn::V,
    t_predict: Eqn::T,
    s_predict: Eqn::V,
    sdiff: Vec<M>,
    s_op: Option<BdfCallable<SensEquations<Eqn>>>,
    s_deltas: Vec<Eqn::V>,
    diff_tmp: M,
    u: M,
    alpha: Vec<Eqn::T>,
    gamma: Vec<Eqn::T>,
    error_const2: Vec<Eqn::T>,
    statistics: BdfStatistics,
    state: Option<OdeSolverState<Eqn::V>>,
    tstop: Option<Eqn::T>,
    root_finder: Option<RootFinder<Eqn::V>>,
    is_state_modified: bool,
    jacobian_update: JacobianUpdate<Eqn::T>,
}

impl<Eqn> Default
    for Bdf<
        <Eqn::V as DefaultDenseMatrix>::M,
        Eqn,
        NewtonNonlinearSolver<BdfCallable<Eqn>, <Eqn::M as DefaultSolver>::LS<BdfCallable<Eqn>>>,
    >
where
    Eqn: OdeEquations,
    Eqn::M: DefaultSolver,
    Eqn::V: DefaultDenseMatrix,
    for<'b> &'b Eqn::V: VectorRef<Eqn::V>,
    for<'b> &'b Eqn::M: MatrixRef<Eqn::M>,
{
    fn default() -> Self {
        let linear_solver = Eqn::M::default_solver();
        let nonlinear_solver = NewtonNonlinearSolver::new(linear_solver);
        Self::new(nonlinear_solver)
    }
}

impl<M: DenseMatrix<T = Eqn::T, V = Eqn::V>, Eqn: OdeEquations, Nls> Bdf<M, Eqn, Nls>
where
    for<'b> &'b Eqn::V: VectorRef<Eqn::V>,
    for<'b> &'b Eqn::M: MatrixRef<Eqn::M>,
    Nls: NonLinearSolver<BdfCallable<Eqn>>,
{
    const MAX_ORDER: IndexType = 5;
    const NEWTON_MAXITER: IndexType = 4;
    const MIN_FACTOR: f64 = 0.5;
    const MAX_FACTOR: f64 = 2.1;
    const MAX_THRESHOLD: f64 = 2.0;
    const MIN_THRESHOLD: f64 = 0.9;
    const MIN_TIMESTEP: f64 = 1e-32;

    pub fn new(nonlinear_solver: Nls) -> Self {
        let n = 1;

        // kappa values for difference orders, taken from Table 1 of [1]
        let kappa = [
            Eqn::T::from(0.0),
            Eqn::T::from(-0.1850),
            Eqn::T::from(-1.0) / Eqn::T::from(9.0),
            Eqn::T::from(-0.0823),
            Eqn::T::from(-0.0415),
            Eqn::T::from(0.0),
        ];
        let mut alpha = vec![Eqn::T::zero()];
        let mut gamma = vec![Eqn::T::zero()];
        let mut error_const2 = vec![Eqn::T::one()];

        #[allow(clippy::needless_range_loop)]
        for i in 1..=Self::MAX_ORDER {
            let i_t = Eqn::T::from(i as f64);
            let one_over_i = Eqn::T::one() / i_t;
            let one_over_i_plus_one = Eqn::T::one() / (i_t + Eqn::T::one());
            gamma.push(gamma[i - 1] + one_over_i);
            alpha.push(Eqn::T::one() / ((Eqn::T::one() - kappa[i]) * gamma[i]));
            error_const2.push((kappa[i] * gamma[i] + one_over_i_plus_one).powi(2));
        }

        Self {
            s_op: None,
            ode_problem: None,
            nonlinear_solver,
            order: 1,
            n_equal_steps: 0,
            diff: M::zeros(n, Self::MAX_ORDER + 3), //DMatrix::<T>::zeros(n, Self::MAX_ORDER + 3),
            diff_tmp: M::zeros(n, Self::MAX_ORDER + 3),
            sdiff: Vec::new(),
            y_delta: Eqn::V::zeros(n),
            y_predict: Eqn::V::zeros(n),
            t_predict: Eqn::T::zero(),
            s_predict: Eqn::V::zeros(n),
            s_deltas: Vec::new(),
            gamma,
            alpha,
            error_const2,
            u: M::zeros(Self::MAX_ORDER + 1, Self::MAX_ORDER + 1),
            statistics: BdfStatistics::default(),
            state: None,
            tstop: None,
            root_finder: None,
            is_state_modified: false,
            jacobian_update: JacobianUpdate::default(),
        }
    }

    pub fn get_statistics(&self) -> &BdfStatistics {
        &self.statistics
    }

    fn nonlinear_problem_op(&self) -> &Rc<BdfCallable<Eqn>> {
        &self.nonlinear_solver.problem().f
    }

    fn _compute_r(order: usize, factor: Eqn::T) -> M {
        //computes the R matrix with entries
        //given by the first equation on page 8 of [1]
        //
        //This is used to update the differences matrix when step size h is varied
        //according to factor = h_{n+1} / h_n
        //
        //Note that the U matrix also defined in the same section can be also be
        //found using factor = 1, which corresponds to R with a constant step size
        let mut r = M::zeros(order + 1, order + 1);

        // r[0, 0:order] = 1
        for j in 0..=order {
            r[(0, j)] = M::T::one();
        }
        // r[i, j] = r[i, j-1] * (j - 1 - factor * i) / j
        for i in 1..=order {
            for j in 1..=order {
                let i_t = M::T::from(i as f64);
                let j_t = M::T::from(j as f64);
                r[(i, j)] = r[(i - 1, j)] * (i_t - M::T::one() - factor * j_t) / i_t;
            }
        }
        r
    }

    fn _jacobian_updates(&mut self, c: Eqn::T, state: SolverState) {
        let y = &self.state.as_ref().unwrap().y;
        let t = self.state.as_ref().unwrap().t;
        //let y = &self.y_predict;
        //let t = self.t_predict;
        if self.jacobian_update.check_rhs_jacobian_update(c, &state) {
            self.nonlinear_solver.problem().f.set_jacobian_is_stale();
            self.nonlinear_solver.reset_jacobian(y, t);
            self.jacobian_update.update_rhs_jacobian();
            self.jacobian_update.update_jacobian(c);
        } else if self.jacobian_update.check_jacobian_update(c, &state) {
            self.nonlinear_solver.reset_jacobian(y, t);
            self.jacobian_update.update_jacobian(c);
        }
    }

    fn _update_step_size(&mut self, factor: Eqn::T) -> Result<Eqn::T> {
        //If step size h is changed then also need to update the terms in
        //the first equation of page 9 of [1]:
        //
        //- constant c = h / (1-kappa) gamma_k term
        //- lu factorisation of (M - c * J) used in newton iteration (same equation)

        let new_h = factor * self.state.as_ref().unwrap().h;
        self.n_equal_steps = 0;

        // update D using equations in section 3.2 of [1]
        let r = Self::_compute_r(self.order, factor);
        let ru = r.mat_mul(&self.u);
        Self::_update_diff_for_step_size(&ru, &mut self.diff, &mut self.diff_tmp, self.order);
        for i in 0..self.sdiff.len() {
            Self::_update_diff_for_step_size(
                &ru,
                &mut self.sdiff[i],
                &mut self.diff_tmp,
                self.order,
            );
        }

        self.nonlinear_problem_op()
            .set_c(new_h, self.alpha[self.order]);

        self.state.as_mut().unwrap().h = new_h;

        // if step size too small, then fail
        let state = self.state.as_ref().unwrap();
        if state.h < Eqn::T::from(Self::MIN_TIMESTEP) {
            return Err(anyhow::anyhow!("Step size too small at t = {}", state.t));
        }
        Ok(new_h)
    }

    fn _update_diff_for_step_size(ru: &M, diff: &mut M, diff_tmp: &mut M, order: usize) {
        // D[0:order+1] = R * U * D[0:order+1]
        {
            let d_zero_order = diff.columns(0, order + 1);
            let mut d_zero_order_tmp = diff_tmp.columns_mut(0, order + 1);
            d_zero_order_tmp.gemm_vo(Eqn::T::one(), &d_zero_order, ru, Eqn::T::zero());
            // diff_sub = diff * RU
        }
        std::mem::swap(diff, diff_tmp);
    }

    fn _update_sens_step_size(&mut self, factor: Eqn::T) {
        //If step size h is changed then also need to update the terms in
        //the first equation of page 9 of [1]:
        //
        //- constant c = h / (1-kappa) gamma_k term
        //- lu factorisation of (M - c * J) used in newton iteration (same equation)

        // update D using equations in section 3.2 of [1]
        let r = Self::_compute_r(self.order, factor);
        let ru = r.mat_mul(&self.u);
        for sdiff in self.sdiff.iter_mut() {
            Self::_update_diff_for_step_size(&ru, sdiff, &mut self.diff_tmp, self.order);
        }
    }

    fn update_differences(&mut self) {
        Self::_update_diff(self.order, &self.y_delta, &mut self.diff);
        for i in 0..self.sdiff.len() {
            Self::_update_diff(self.order, &self.s_deltas[i], &mut self.sdiff[i]);
        }
    }

    fn _update_diff(order: usize, d: &Eqn::V, diff: &mut M) {
        //update of difference equations can be done efficiently
        //by reusing d and D.
        //
        //From first equation on page 4 of [1]:
        //d = y_n - y^0_n = D^{k + 1} y_n
        //
        //Standard backwards difference gives
        //D^{j + 1} y_n = D^{j} y_n - D^{j} y_{n - 1}
        //
        //Combining these gives the following algorithm
        let d_minus_order_plus_one = d - diff.column(order + 1);
        diff.column_mut(order + 2)
            .copy_from(&d_minus_order_plus_one);
        diff.column_mut(order + 1).copy_from(d);
        for i in (0..=order).rev() {
            diff.column_axpy(Eqn::T::one(), i + 1, Eqn::T::one(), i);
        }
    }

    // predict forward to new step (eq 2 in [1])
    fn _predict_using_diff(y_predict: &mut Eqn::V, diff: &M, order: usize) {
        y_predict.fill(Eqn::T::zero());
        for i in 0..=order {
            y_predict.add_assign(diff.column(i));
        }
    }

    fn _predict_forward(&mut self) {
        Self::_predict_using_diff(&mut self.y_predict, &self.diff, self.order);

        // update psi and c (h, D, y0 has changed)
        self.nonlinear_problem_op().set_psi_and_y0(
            &self.diff,
            self.gamma.as_slice(),
            self.alpha.as_slice(),
            self.order,
            &self.y_predict,
        );

        // update time
        let t_new = {
            let state = self.state.as_ref().unwrap();
            state.t + state.h
        };
        self.t_predict = t_new;
    }

    fn handle_tstop(
        &mut self,
        tstop: Eqn::T,
    ) -> Result<Option<OdeSolverStopReason<Eqn::T>>, DiffsolError> {
        // check if the we are at tstop
        let state = self.state.as_ref().unwrap();
        let troundoff = Eqn::T::from(100.0) * Eqn::T::EPSILON * (abs(state.t) + abs(state.h));
        if abs(state.t - tstop) <= troundoff {
            self.tstop = None;
            return Ok(Some(OdeSolverStopReason::TstopReached));
        } else if tstop < state.t - troundoff {
            let error = OdeSolverError::StopTimeBeforeCurrentTime {
                stop_time: self.tstop.unwrap().into(),
                state_time: state.t.into(),
            };
            self.tstop = None;

            return Err(DiffsolError::from(error));
        }

        // check if the next step will be beyond tstop, if so adjust the step size
        if state.t + state.h > tstop + troundoff {
            let factor = (tstop - state.t) / state.h;
            // update step size ignoring the possible "step size too small" error
            _ = self._update_step_size(factor);
        }
        Ok(None)
    }

    fn initialise_to_first_order(&mut self) {
        if self.state.as_ref().unwrap().y.len() != self.problem().unwrap().eqn.rhs().nstates() {
            panic!("State vector length does not match number of states in problem");
        }
        let state = self.state.as_ref().unwrap();
        self.order = 1usize;
        self.n_equal_steps = 0;

        self.diff.column_mut(0).copy_from(&state.y);
        self.diff.column_mut(1).copy_from(&state.dy);
        self.diff.column_mut(1).mul_assign(scale(state.h));
        if self.ode_problem.as_ref().unwrap().eqn_sens.is_some() {
            let nparams = self.ode_problem.as_ref().unwrap().eqn.rhs().nparams();
            for i in 0..nparams {
                let sdiff = &mut self.sdiff[i];
                let s = &state.s[i];
                let ds = &state.ds[i];
                sdiff.column_mut(0).copy_from(s);
                sdiff.column_mut(1).copy_from(ds);
                sdiff.column_mut(1).mul_assign(scale(state.h));
            }
        }

        // setup U
        self.u = Self::_compute_r(self.order, Eqn::T::one());

        self.is_state_modified = false;
    }

    //interpolate solution at time values t* where t-h < t* < t
    //definition of the interpolating polynomial can be found on page 7 of [1]
    fn interpolate_from_diff(t: Eqn::T, diff: &M, t1: Eqn::T, h: Eqn::T, order: usize) -> Eqn::V {
        let mut time_factor = Eqn::T::from(1.0);
        let mut order_summation = diff.column(0).into_owned();
        for i in 0..order {
            let i_t = Eqn::T::from(i as f64);
            time_factor *= (t - (t1 - h * i_t)) / (h * (Eqn::T::one() + i_t));
            order_summation += diff.column(i + 1) * scale(time_factor);
        }
        order_summation
    }

    fn sensitivity_solve(
        &mut self,
        t_new: Eqn::T,
        mut error_norm: Eqn::T,
    ) -> Result<Eqn::T, DiffsolError> {
        let h = self.state.as_ref().unwrap().h;

        // update for new state
        {
            let dy_new = self.nonlinear_problem_op().as_ref().tmp();
            let y_new = &self.y_predict;
            self.problem()
                .as_ref()
                .unwrap()
                .eqn_sens
                .as_ref()
                .unwrap()
                .rhs()
                .update_state(y_new, &dy_new, t_new);
        }

        // reuse linear solver from nonlinear solver
        let ls = |x: &mut Eqn::V| -> Result<(), DiffsolError> {
            self.nonlinear_solver.solve_linearised_in_place(x)
        };

        // construct bdf discretisation of sensitivity equations
        let op = self.s_op.as_ref().unwrap();
        op.set_c(h, self.alpha[self.order]);

        // solve for sensitivities equations discretised using BDF
        let fun = |x: &Eqn::V, y: &mut Eqn::V| op.call_inplace(x, t_new, y);
        let rtol = self.problem().as_ref().unwrap().rtol;
        let atol = self.problem().as_ref().unwrap().atol.clone();
        let mut convergence = self.nonlinear_solver.convergence().clone();
        let nparams = self.problem().as_ref().unwrap().eqn.rhs().nparams();
        for i in 0..nparams {
            // predict forward to new step
            Self::_predict_using_diff(&mut self.s_predict, &self.sdiff[i], self.order);

            // setup op
            op.set_psi_and_y0(
                &self.sdiff[i],
                self.gamma.as_slice(),
                self.alpha.as_slice(),
                self.order,
                &self.s_predict,
            );
            op.eqn().as_ref().rhs().set_param_index(i);

            // solve
            {
                let s_new = &mut self.state.as_mut().unwrap().s[i];
                s_new.copy_from(&self.s_predict);
                newton_iteration(
                    s_new,
                    &mut self.s_deltas[i],
                    &self.s_predict,
                    fun,
                    ls,
                    &mut convergence,
                )?;
                self.statistics.number_of_nonlinear_solver_iterations += convergence.niter();
                let s_new = &*s_new;
                self.s_deltas[i].copy_from(s_new);
                self.s_deltas[i] -= &self.s_predict;
            }

            let s_new = &self.state.as_ref().unwrap().s[i];

            if self.problem().as_ref().unwrap().sens_error_control {
                error_norm += self.s_deltas[i].squared_norm(s_new, atol.as_ref(), rtol);
            }
        }
        if self.problem().as_ref().unwrap().sens_error_control {
            error_norm /= Eqn::T::from(nparams as f64 + 1.0);
        }
        Ok(error_norm)
    }
}

impl<M: DenseMatrix<T = Eqn::T, V = Eqn::V>, Eqn: OdeEquations, Nls> OdeSolverMethod<Eqn>
    for Bdf<M, Eqn, Nls>
where
    Nls: NonLinearSolver<BdfCallable<Eqn>>,
    for<'b> &'b Eqn::V: VectorRef<Eqn::V>,
    for<'b> &'b Eqn::M: MatrixRef<Eqn::M>,
{
    fn order(&self) -> usize {
        self.order
    }

    fn interpolate(&self, t: Eqn::T) -> Result<Eqn::V, DiffsolError> {
        // state must be set
        let state = self.state.as_ref().ok_or(ode_solver_error!(StateNotSet))?;
        if self.is_state_modified {
            if t == state.t {
                return Ok(state.y.clone());
            } else {
                return Err(ode_solver_error!(InterpolationTimeOutsideCurrentStep));
            }
        }
        // check that t is before the current time
        if t > state.t {
            return Err(ode_solver_error!(InterpolationTimeAfterCurrentTime));
        }
        Ok(Self::interpolate_from_diff(
            t, &self.diff, state.t, state.h, self.order,
        ))
    }

    fn interpolate_sens(&self, t: <Eqn as OdeEquations>::T) -> Result<Vec<Eqn::V>, DiffsolError> {
        // state must be set
        let state = self.state.as_ref().ok_or(ode_solver_error!(StateNotSet))?;
        if self.is_state_modified {
            if t == state.t {
                return Ok(state.s.clone());
            } else {
                return Err(ode_solver_error!(InterpolationTimeOutsideCurrentStep));
            }
        }
        // check that t is before the current time
        if t > state.t {
            return Err(ode_solver_error!(InterpolationTimeAfterCurrentTime));
        }

        let mut s = Vec::with_capacity(state.s.len());
        for i in 0..state.s.len() {
            s.push(Self::interpolate_from_diff(
                t,
                &self.sdiff[i],
                state.t,
                state.h,
                self.order,
            ));
        }
        Ok(s)
    }

    fn problem(&self) -> Option<&OdeSolverProblem<Eqn>> {
        self.ode_problem.as_ref()
    }

    fn state(&self) -> Option<&OdeSolverState<Eqn::V>> {
        self.state.as_ref()
    }
    fn take_state(&mut self) -> Option<OdeSolverState<Eqn::V>> {
        Option::take(&mut self.state)
    }

    fn state_mut(&mut self) -> Option<&mut OdeSolverState<Eqn::V>> {
        self.is_state_modified = true;
        self.state.as_mut()
    }

    fn set_problem(&mut self, state: OdeSolverState<Eqn::V>, problem: &OdeSolverProblem<Eqn>) {
        self.ode_problem = Some(problem.clone());

        // setup linear solver for first step
        let bdf_callable = Rc::new(BdfCallable::new(problem));
        bdf_callable.set_c(state.h, self.alpha[self.order]);

        let nonlinear_problem = SolverProblem::new_from_ode_problem(bdf_callable, problem);
        self.nonlinear_solver.set_problem(&nonlinear_problem);
        self.nonlinear_solver
            .convergence_mut()
            .set_max_iter(Self::NEWTON_MAXITER);

        // store state and setup root solver
        self.state = Some(state);
        if let Some(root_fn) = problem.eqn.root() {
            let state = self.state.as_ref().unwrap();
            self.root_finder = Some(RootFinder::new(root_fn.nout()));
            self.root_finder
                .as_ref()
                .unwrap()
                .init(root_fn.as_ref(), &state.y, state.t);
        }

        // allocate internal state
        let nstates = problem.eqn.rhs().nstates();
        if self.diff.nrows() != nstates {
            self.diff = M::zeros(nstates, Self::MAX_ORDER + 3);
            self.diff_tmp = M::zeros(nstates, Self::MAX_ORDER + 3);
            self.y_delta = <Eqn::V as Vector>::zeros(nstates);
            self.y_predict = <Eqn::V as Vector>::zeros(nstates);
        }

        // allocate internal state for sensitivities
        if self.ode_problem.as_ref().unwrap().eqn_sens.is_some() {
            let nparams = self.ode_problem.as_ref().unwrap().eqn.rhs().nparams();
            self.s_op = Some(BdfCallable::from_eqn(
                self.ode_problem
                    .as_ref()
                    .unwrap()
                    .eqn_sens
                    .as_ref()
                    .unwrap(),
            ));

            if self.sdiff.is_empty()
                || self.sdiff.len() != nparams
                || self.sdiff[0].nrows() != nstates
            {
                self.sdiff = vec![M::zeros(nstates, Self::MAX_ORDER + 3); nparams];
                self.s_deltas = vec![<Eqn::V as Vector>::zeros(nstates); nparams];
                self.s_predict = <Eqn::V as Vector>::zeros(nstates);
            }
        }

        // initialise solver to first order
        self.initialise_to_first_order();
    }

    fn step(&mut self) -> Result<OdeSolverStopReason<Eqn::T>, DiffsolError> {
        let mut safety: Eqn::T;
        let mut error_norm: Eqn::T;
        if self.state.is_none() {
            return Err(ode_solver_error!(StateNotSet));
        }

        let mut convergence_fail = false;

        if self.is_state_modified {
            self.initialise_to_first_order();
        }

        self._predict_forward();

        // loop until step is accepted
        loop {
            self.y_delta.copy_from(&self.y_predict);

            // initialise error_norm to quieten the compiler
            error_norm = Eqn::T::from(2.0);

            // solve BDF equation using y0 as starting point
            let mut solve_result = self.nonlinear_solver.solve_in_place(
                &mut self.y_delta,
                self.t_predict,
                &self.y_predict,
            );
            // update statistics
            self.statistics.number_of_nonlinear_solver_iterations +=
                self.nonlinear_solver.convergence().niter();

            // only calculate norm and sensitivities if solve was successful
            if solve_result.is_ok() {
                // test error is within tolerance
                // combine eq 3, 4 and 6 from [1] to obtain error
                // Note that error = C_k * h^{k+1} y^{k+1}
                // and d = D^{k+1} y_{n+1} \approx h^{k+1} y^{k+1}
                self.y_delta -= &self.y_predict;

                // calculate error norm
                {
                    let rtol = self.problem().as_ref().unwrap().rtol;
                    let atol = self.ode_problem.as_ref().unwrap().atol.as_ref();
                    error_norm =
                        self.y_delta
                            .squared_norm(&self.state.as_mut().unwrap().y, atol, rtol)
                            * self.error_const2[self.order];
                }

                // only bother doing sensitivity calculations if we might keep the step
                if self.ode_problem.as_ref().unwrap().eqn_sens.is_some()
                    && error_norm <= Eqn::T::from(1.0)
                {
                    error_norm = match self.sensitivity_solve(self.t_predict, error_norm) {
                        Ok(en) => en,
                        Err(_) => {
                            solve_result = Err(ode_solver_error!(SensitivitySolveFailed));
                            Eqn::T::from(2.0)
                        }
                    }
                }
            }

            // handle case where either nonlinear solve failed
            if solve_result.is_err() {
                self.statistics.number_of_nonlinear_solver_fails += 1;
                if convergence_fail {
                    // newton iteration did not converge, but jacobian has already been
                    // evaluated so reduce step size by 0.3 (as per [1]) and try again
                    let new_h = self._update_step_size(Eqn::T::from(0.3))?;
                    self._jacobian_updates(
                        new_h * self.alpha[self.order],
                        SolverState::SecondConvergenceFail,
                    );

                    // new prediction
                    self._predict_forward();

                    // update statistics
                } else {
                    // newton iteration did not converge, so update jacobian and try again
                    self._jacobian_updates(
                        self.state.as_ref().unwrap().h * self.alpha[self.order],
                        SolverState::FirstConvergenceFail,
                    );
                    convergence_fail = true;
                    // same prediction as last time
                }
                continue;
            }

            // need to caulate safety even if step is accepted
            let maxiter = self.nonlinear_solver.convergence().max_iter() as f64;
            let niter = self.nonlinear_solver.convergence().niter() as f64;
            safety = Eqn::T::from(0.9 * (2.0 * maxiter + 1.0) / (2.0 * maxiter + niter));

            // do the error test
            if error_norm <= Eqn::T::from(1.0) {
                // step is accepted
                break;
            } else {
                // step is rejected
                // calculate optimal step size factor as per eq 2.46 of [2]
                // and reduce step size and try again
                let order = self.order as f64;
                let mut factor = safety * error_norm.pow(Eqn::T::from(-0.5 / (order + 1.0)));
                if factor < Eqn::T::from(Self::MIN_FACTOR) {
                    factor = Eqn::T::from(Self::MIN_FACTOR);
                }
<<<<<<< HEAD
                let new_h = self._update_step_size(factor)?;
                self._jacobian_updates(new_h * self.alpha[self.order], SolverState::ErrorTestFail);
=======
                self._update_step_size(factor);

                // if step size too small, then fail
                let state = self.state.as_ref().unwrap();
                if state.h < Eqn::T::from(Self::MIN_TIMESTEP) {
                    return Err(DiffsolError::from(OdeSolverError::StepSizeTooSmall {
                        time: state.t.into(),
                    }));
                }
>>>>>>> 088acaca

                // new prediction
                self._predict_forward();

                // update statistics
                self.statistics.number_of_error_test_failures += 1;
            }
        }
        // take the accepted step
        self.update_differences();

        {
            let state = self.state.as_mut().unwrap();
            state.y.copy_from(&self.y_predict);
            state.t = self.t_predict;
            state.dy.copy_from_view(&self.diff.column(1));
            state.dy *= scale(Eqn::T::one() / state.h);
        }

        // update statistics
        self.statistics.number_of_linear_solver_setups =
            self.nonlinear_problem_op().number_of_jac_evals();
        self.statistics.number_of_steps += 1;
        self.jacobian_update.step();

        // a change in order is only done after running at order k for k + 1 steps
        // (see page 83 of [2])
        self.n_equal_steps += 1;

        if self.n_equal_steps > self.order {
            let state = self.state.as_ref().unwrap();
            let atol = self.problem().as_ref().unwrap().atol.as_ref();
            let rtol = self.problem().as_ref().unwrap().rtol;
            let order = self.order;
            // similar to the optimal step size factor we calculated above for the current
            // order k, we need to calculate the optimal step size factors for orders
            // k-1 and k+1. To do this, we note that the error = C_k * D^{k+1} y_n
            let error_m_norm = if order > 1 {
                let mut error_m_norm = self.diff.column(order).squared_norm(&state.y, atol, rtol)
                    * self.error_const2[order - 1];
                for i in 0..self.sdiff.len() {
                    error_m_norm +=
                        self.sdiff[i]
                            .column(order)
                            .squared_norm(&state.s[i], atol, rtol)
                            * self.error_const2[order - 1];
                }
                error_m_norm / Eqn::T::from((self.sdiff.len() + 1) as f64)
            } else {
                Eqn::T::INFINITY
            };
            let error_p_norm = if order < Self::MAX_ORDER {
                let mut error_p_norm = self
                    .diff
                    .column(order + 2)
                    .squared_norm(&state.y, atol, rtol)
                    * self.error_const2[order + 1];
                for i in 0..self.sdiff.len() {
                    error_p_norm =
                        self.sdiff[i]
                            .column(order + 2)
                            .squared_norm(&state.s[i], atol, rtol)
                            * self.error_const2[order + 1];
                }
                error_p_norm / Eqn::T::from((self.sdiff.len() + 1) as f64)
            } else {
                Eqn::T::INFINITY
            };

            let error_norms = [error_m_norm, error_norm, error_p_norm];
            let factors = error_norms
                .into_iter()
                .enumerate()
                .map(|(i, error_norm)| {
                    error_norm.pow(Eqn::T::from(-0.5 / (i as f64 + order as f64)))
                })
                .collect::<Vec<_>>();

            // now we have the three factors for orders k-1, k and k+1, pick the maximum in
            // order to maximise the resultant step size
            let max_index = factors
                .iter()
                .enumerate()
                .max_by(|(_, a), (_, b)| a.partial_cmp(b).unwrap())
                .unwrap()
                .0;

            // if order changes then we need to update the U matrix
            self.order = match max_index {
                0 => order - 1,
                1 => order,
                2 => order + 1,
                _ => unreachable!(),
            };
            if max_index != 1 {
                self.u = Self::_compute_r(self.order, Eqn::T::one());
            }

            let mut factor = safety * factors[max_index];
            if factor > Eqn::T::from(Self::MAX_FACTOR) {
                factor = Eqn::T::from(Self::MAX_FACTOR);
            }
            if factor < Eqn::T::from(Self::MIN_FACTOR) {
                factor = Eqn::T::from(Self::MIN_FACTOR);
            }
            if factor >= Eqn::T::from(Self::MAX_THRESHOLD)
                || factor < Eqn::T::from(Self::MIN_THRESHOLD)
                || max_index == 0
                || max_index == 2
            {
                let new_h = self._update_step_size(factor)?;
                self._jacobian_updates(new_h * self.alpha[self.order], SolverState::StepSuccess);
            }
        }

        // check for root within accepted step
        if let Some(root_fn) = self.problem().as_ref().unwrap().eqn.root() {
            let ret = self.root_finder.as_ref().unwrap().check_root(
                &|t: <Eqn as OdeEquations>::T| self.interpolate(t),
                root_fn.as_ref(),
                &self.state.as_ref().unwrap().y,
                self.state.as_ref().unwrap().t,
            );
            if let Some(root) = ret {
                return Ok(OdeSolverStopReason::RootFound(root));
            }
        }

        if let Some(tstop) = self.tstop {
            if let Some(reason) = self.handle_tstop(tstop).unwrap() {
                return Ok(reason);
            }
        }

        // just a normal step, no roots or tstop reached
        Ok(OdeSolverStopReason::InternalTimestep)
    }

    fn set_stop_time(&mut self, tstop: <Eqn as OdeEquations>::T) -> Result<(), DiffsolError> {
        self.tstop = Some(tstop);
        if let Some(OdeSolverStopReason::TstopReached) = self.handle_tstop(tstop)? {
            let error = OdeSolverError::StopTimeBeforeCurrentTime {
                stop_time: tstop.into(),
                state_time: self.state.as_ref().unwrap().t.into(),
            };
            self.tstop = None;
            return Err(DiffsolError::from(error));
        }
        Ok(())
    }
}

#[cfg(test)]
mod test {
    use crate::{
        ode_solver::{
            test_models::{
                dydt_y2::dydt_y2_problem,
                exponential_decay::{
                    exponential_decay_problem, exponential_decay_problem_sens,
                    exponential_decay_problem_with_root,
                },
                exponential_decay_with_algebraic::{
                    exponential_decay_with_algebraic_problem,
                    exponential_decay_with_algebraic_problem_sens,
                },
                foodweb::{foodweb_problem, FoodWebContext},
                gaussian_decay::gaussian_decay_problem,
                heat2d::head2d_problem,
                robertson::robertson,
                robertson_ode::robertson_ode,
                robertson_ode_with_sens::robertson_ode_with_sens,
                robertson_sens::robertson_sens,
            },
            tests::{
                test_interpolate, test_no_set_problem, test_ode_solver, test_state_mut,
                test_state_mut_on_problem,
            },
        },
        Bdf, FaerSparseLU, NewtonNonlinearSolver, OdeEquations, Op, SparseColMat,
    };

    use faer::Mat;
    use num_traits::abs;

    type M = nalgebra::DMatrix<f64>;
    #[test]
    fn bdf_no_set_problem() {
        test_no_set_problem::<M, _>(Bdf::default())
    }
    #[test]
    fn bdf_state_mut() {
        test_state_mut::<M, _>(Bdf::default())
    }
    #[test]
    fn bdf_test_interpolate() {
        test_interpolate::<M, _>(Bdf::default())
    }

    #[test]
    fn bdf_test_state_mut_exponential_decay() {
        let (p, soln) = exponential_decay_problem::<M>(false);
        let s = Bdf::default();
        test_state_mut_on_problem(s, p, soln);
    }

    #[test]
    fn bdf_test_nalgebra_exponential_decay() {
        let mut s = Bdf::default();
        let (problem, soln) = exponential_decay_problem::<M>(false);
        test_ode_solver(&mut s, &problem, soln, None, false);
        insta::assert_yaml_snapshot!(s.get_statistics(), @r###"
        ---
        number_of_linear_solver_setups: 11
        number_of_steps: 41
        number_of_error_test_failures: 0
        number_of_nonlinear_solver_iterations: 82
        number_of_nonlinear_solver_fails: 0
        "###);
        insta::assert_yaml_snapshot!(problem.eqn.as_ref().rhs().statistics(), @r###"
        ---
        number_of_calls: 84
        number_of_jac_muls: 2
        number_of_matrix_evals: 1
        "###);
    }

    #[test]
    fn bdf_test_faer_sparse_exponential_decay() {
        let linear_solver = FaerSparseLU::default();
        let nonlinear_solver = NewtonNonlinearSolver::new(linear_solver);
        let mut s = Bdf::<Mat<f64>, _, _>::new(nonlinear_solver);
        let (problem, soln) = exponential_decay_problem::<SparseColMat<f64>>(false);
        test_ode_solver(&mut s, &problem, soln, None, false);
    }

    #[test]
    fn bdf_test_faer_exponential_decay() {
        type M = faer::Mat<f64>;
        let mut s = Bdf::default();
        let (problem, soln) = exponential_decay_problem::<M>(false);
        test_ode_solver(&mut s, &problem, soln, None, false);
        insta::assert_yaml_snapshot!(s.get_statistics(), @r###"
        ---
        number_of_linear_solver_setups: 11
        number_of_steps: 41
        number_of_error_test_failures: 0
        number_of_nonlinear_solver_iterations: 82
        number_of_nonlinear_solver_fails: 0
        "###);
        insta::assert_yaml_snapshot!(problem.eqn.as_ref().rhs().statistics(), @r###"
        ---
        number_of_calls: 84
        number_of_jac_muls: 2
        number_of_matrix_evals: 1
        "###);
    }

    #[test]
    fn bdf_test_nalgebra_exponential_decay_sens() {
        let mut s = Bdf::default();
        let (problem, soln) = exponential_decay_problem_sens::<M>(false);
        test_ode_solver(&mut s, &problem, soln, None, false);
        insta::assert_yaml_snapshot!(s.get_statistics(), @r###"
        ---
        number_of_linear_solver_setups: 10
        number_of_steps: 57
        number_of_error_test_failures: 0
        number_of_nonlinear_solver_iterations: 204
        number_of_nonlinear_solver_fails: 0
        "###);
        insta::assert_yaml_snapshot!(problem.eqn.as_ref().rhs().statistics(), @r###"
        ---
        number_of_calls: 92
        number_of_jac_muls: 117
        number_of_matrix_evals: 1
        "###);
    }

    #[test]
    fn test_bdf_nalgebra_exponential_decay_algebraic() {
        let mut s = Bdf::default();
        let (problem, soln) = exponential_decay_with_algebraic_problem::<M>(false);
        test_ode_solver(&mut s, &problem, soln, None, false);
        insta::assert_yaml_snapshot!(s.get_statistics(), @r###"
        ---
        number_of_linear_solver_setups: 16
        number_of_steps: 36
        number_of_error_test_failures: 2
        number_of_nonlinear_solver_iterations: 71
        number_of_nonlinear_solver_fails: 0
        "###);
        insta::assert_yaml_snapshot!(problem.eqn.as_ref().rhs().statistics(), @r###"
        ---
        number_of_calls: 75
        number_of_jac_muls: 6
        number_of_matrix_evals: 2
        "###);
    }

    #[test]
    fn bdf_test_faer_sparse_exponential_decay_algebraic() {
        let linear_solver = FaerSparseLU::default();
        let nonlinear_solver = NewtonNonlinearSolver::new(linear_solver);
        let mut s = Bdf::<Mat<f64>, _, _>::new(nonlinear_solver);
        let (problem, soln) = exponential_decay_with_algebraic_problem::<SparseColMat<f64>>(false);
        test_ode_solver(&mut s, &problem, soln, None, false);
    }

    #[test]
    fn test_bdf_nalgebra_exponential_decay_algebraic_sens() {
        let mut s = Bdf::default();
        let (problem, soln) = exponential_decay_with_algebraic_problem_sens::<M>(false);
        test_ode_solver(&mut s, &problem, soln, None, false);
        insta::assert_yaml_snapshot!(s.get_statistics(), @r###"
        ---
        number_of_linear_solver_setups: 21
        number_of_steps: 49
        number_of_error_test_failures: 5
        number_of_nonlinear_solver_iterations: 163
        number_of_nonlinear_solver_fails: 0
        "###);
        insta::assert_yaml_snapshot!(problem.eqn.as_ref().rhs().statistics(), @r###"
        ---
        number_of_calls: 71
        number_of_jac_muls: 108
        number_of_matrix_evals: 3
        "###);
    }

    #[test]
    fn test_bdf_nalgebra_robertson() {
        let mut s = Bdf::default();
        let (problem, soln) = robertson::<M>(false);
        test_ode_solver(&mut s, &problem, soln, None, false);
        insta::assert_yaml_snapshot!(s.get_statistics(), @r###"
        ---
        number_of_linear_solver_setups: 79
        number_of_steps: 330
        number_of_error_test_failures: 1
        number_of_nonlinear_solver_iterations: 748
        number_of_nonlinear_solver_fails: 19
        "###);
        insta::assert_yaml_snapshot!(problem.eqn.as_ref().rhs().statistics(), @r###"
        ---
        number_of_calls: 751
        number_of_jac_muls: 60
        number_of_matrix_evals: 20
        "###);
    }

    #[test]
    fn bdf_test_faer_sparse_robertson() {
        let linear_solver = FaerSparseLU::default();
        let nonlinear_solver = NewtonNonlinearSolver::new(linear_solver);
        let mut s = Bdf::<Mat<f64>, _, _>::new(nonlinear_solver);
        let (problem, soln) = robertson::<SparseColMat<f64>>(false);
        test_ode_solver(&mut s, &problem, soln, None, false);
    }

    #[cfg(feature = "suitesparse")]
    #[test]
    fn bdf_test_faer_sparse_ku_robertson() {
        let linear_solver = crate::KLU::default();
        let nonlinear_solver = NewtonNonlinearSolver::new(linear_solver);
        let mut s = Bdf::<Mat<f64>, _, _>::new(nonlinear_solver);
        let (problem, soln) = robertson::<SparseColMat<f64>>(false);
        test_ode_solver(&mut s, &problem, soln, None, false);
    }

    #[cfg(feature = "diffsl")]
    #[test]
    fn bdf_test_nalgebra_diffsl_robertson() {
        use crate::ode_solver::test_models::robertson;
        let mut context = crate::DiffSlContext::default();
        let mut s = Bdf::default();
        robertson::robertson_diffsl_compile(&mut context);
        let (problem, soln) = robertson::robertson_diffsl_problem::<M>(&context, false);
        test_ode_solver(&mut s, &problem, soln, None, false);
    }

    #[test]
    fn test_bdf_nalgebra_robertson_sens() {
        let mut s = Bdf::default();
        let (problem, soln) = robertson_sens::<M>(false);
        test_ode_solver(&mut s, &problem, soln, None, false);
        insta::assert_yaml_snapshot!(s.get_statistics(), @r###"
        ---
        number_of_linear_solver_setups: 193
        number_of_steps: 526
        number_of_error_test_failures: 42
        number_of_nonlinear_solver_iterations: 4021
        number_of_nonlinear_solver_fails: 66
        "###);
        insta::assert_yaml_snapshot!(problem.eqn.as_ref().rhs().statistics(), @r###"
        ---
        number_of_calls: 1259
        number_of_jac_muls: 3083
        number_of_matrix_evals: 60
        "###);
    }

    #[test]
    fn test_bdf_nalgebra_robertson_colored() {
        let mut s = Bdf::default();
        let (problem, soln) = robertson::<M>(true);
        test_ode_solver(&mut s, &problem, soln, None, false);
        insta::assert_yaml_snapshot!(s.get_statistics(), @r###"
        ---
        number_of_linear_solver_setups: 79
        number_of_steps: 330
        number_of_error_test_failures: 1
        number_of_nonlinear_solver_iterations: 748
        number_of_nonlinear_solver_fails: 19
        "###);
        insta::assert_yaml_snapshot!(problem.eqn.as_ref().rhs().statistics(), @r###"
        ---
        number_of_calls: 751
        number_of_jac_muls: 63
        number_of_matrix_evals: 20
        "###);
    }

    #[test]
    fn test_bdf_nalgebra_robertson_ode() {
        let mut s = Bdf::default();
        let (problem, soln) = robertson_ode::<M>(false, 3);
        test_ode_solver(&mut s, &problem, soln, None, false);
        insta::assert_yaml_snapshot!(s.get_statistics(), @r###"
        ---
        number_of_linear_solver_setups: 90
        number_of_steps: 412
        number_of_error_test_failures: 2
        number_of_nonlinear_solver_iterations: 908
        number_of_nonlinear_solver_fails: 15
        "###);
        insta::assert_yaml_snapshot!(problem.eqn.as_ref().rhs().statistics(), @r###"
        ---
        number_of_calls: 910
        number_of_jac_muls: 162
        number_of_matrix_evals: 18
        "###);
    }

    #[test]
    fn test_bdf_nalgebra_robertson_ode_sens() {
        let mut s = Bdf::default();
        let (problem, soln) = robertson_ode_with_sens::<M>(false);
        test_ode_solver(&mut s, &problem, soln, None, false);
        insta::assert_yaml_snapshot!(s.get_statistics(), @r###"
        ---
        number_of_linear_solver_setups: 176
        number_of_steps: 483
        number_of_error_test_failures: 8
        number_of_nonlinear_solver_iterations: 3638
        number_of_nonlinear_solver_fails: 92
        "###);
        insta::assert_yaml_snapshot!(problem.eqn.as_ref().rhs().statistics(), @r###"
        ---
        number_of_calls: 1170
        number_of_jac_muls: 2894
        number_of_matrix_evals: 79
        "###);
    }

    #[test]
    fn test_bdf_nalgebra_dydt_y2() {
        let mut s = Bdf::default();
        let (problem, soln) = dydt_y2_problem::<M>(false, 10);
        test_ode_solver(&mut s, &problem, soln, None, false);
        insta::assert_yaml_snapshot!(s.get_statistics(), @r###"
        ---
        number_of_linear_solver_setups: 30
        number_of_steps: 160
        number_of_error_test_failures: 2
        number_of_nonlinear_solver_iterations: 356
        number_of_nonlinear_solver_fails: 2
        "###);
        insta::assert_yaml_snapshot!(problem.eqn.as_ref().rhs().statistics(), @r###"
        ---
        number_of_calls: 358
        number_of_jac_muls: 40
        number_of_matrix_evals: 4
        "###);
    }

    #[test]
    fn test_bdf_nalgebra_dydt_y2_colored() {
        let mut s = Bdf::default();
        let (problem, soln) = dydt_y2_problem::<M>(true, 10);
        test_ode_solver(&mut s, &problem, soln, None, false);
        insta::assert_yaml_snapshot!(s.get_statistics(), @r###"
        ---
        number_of_linear_solver_setups: 30
        number_of_steps: 160
        number_of_error_test_failures: 2
        number_of_nonlinear_solver_iterations: 356
        number_of_nonlinear_solver_fails: 2
        "###);
        insta::assert_yaml_snapshot!(problem.eqn.as_ref().rhs().statistics(), @r###"
        ---
        number_of_calls: 358
        number_of_jac_muls: 14
        number_of_matrix_evals: 4
        "###);
    }

    #[test]
    fn test_bdf_nalgebra_gaussian_decay() {
        let mut s = Bdf::default();
        let (problem, soln) = gaussian_decay_problem::<M>(false, 10);
        test_ode_solver(&mut s, &problem, soln, None, false);
        insta::assert_yaml_snapshot!(s.get_statistics(), @r###"
        ---
        number_of_linear_solver_setups: 14
        number_of_steps: 60
        number_of_error_test_failures: 1
        number_of_nonlinear_solver_iterations: 124
        number_of_nonlinear_solver_fails: 0
        "###);
        insta::assert_yaml_snapshot!(problem.eqn.as_ref().rhs().statistics(), @r###"
        ---
        number_of_calls: 126
        number_of_jac_muls: 20
        number_of_matrix_evals: 2
        "###);
    }

    #[test]
    fn test_bdf_faer_sparse_heat2d() {
        let linear_solver = FaerSparseLU::default();
        let nonlinear_solver = NewtonNonlinearSolver::new(linear_solver);
        let mut s = Bdf::<Mat<f64>, _, _>::new(nonlinear_solver);
        let (problem, soln) = head2d_problem::<SparseColMat<f64>, 10>();
        test_ode_solver(&mut s, &problem, soln, None, false);
        insta::assert_yaml_snapshot!(s.get_statistics(), @r###"
        ---
        number_of_linear_solver_setups: 21
        number_of_steps: 173
        number_of_error_test_failures: 0
        number_of_nonlinear_solver_iterations: 343
        number_of_nonlinear_solver_fails: 0
        "###);
        insta::assert_yaml_snapshot!(problem.eqn.as_ref().rhs().statistics(), @r###"
        ---
        number_of_calls: 346
        number_of_jac_muls: 135
        number_of_matrix_evals: 5
        "###);
    }

    #[cfg(feature = "diffsl")]
    #[test]
    fn test_bdf_faer_sparse_heat2d_diffsl() {
        use crate::ode_solver::test_models::heat2d::{self, heat2d_diffsl_compile};
        let linear_solver = FaerSparseLU::default();
        let nonlinear_solver = NewtonNonlinearSolver::new(linear_solver);
        let mut context = crate::DiffSlContext::default();
        let mut s = Bdf::<Mat<f64>, _, _>::new(nonlinear_solver);
        heat2d_diffsl_compile::<SparseColMat<f64>, 10>(&mut context);
        let (problem, soln) = heat2d::heat2d_diffsl_problem::<SparseColMat<f64>>(&context);
        test_ode_solver(&mut s, &problem, soln, None, false);
    }

    #[test]
    fn test_bdf_faer_sparse_foodweb() {
        let foodweb_context = FoodWebContext::default();
        let linear_solver = FaerSparseLU::default();
        let nonlinear_solver = NewtonNonlinearSolver::new(linear_solver);
        let mut s = Bdf::<Mat<f64>, _, _>::new(nonlinear_solver);
        let (problem, soln) = foodweb_problem::<SparseColMat<f64>, 10>(&foodweb_context);
        test_ode_solver(&mut s, &problem, soln, None, false);
        insta::assert_yaml_snapshot!(s.get_statistics(), @r###"
        ---
        number_of_linear_solver_setups: 40
        number_of_steps: 148
        number_of_error_test_failures: 0
        number_of_nonlinear_solver_iterations: 330
        number_of_nonlinear_solver_fails: 14
        "###);
    }

    #[cfg(feature = "diffsl")]
    #[test]
    fn test_bdf_faer_sparse_foodweb_diffsl() {
        use crate::ode_solver::test_models::foodweb;
        let mut context = crate::DiffSlContext::default();
        let linear_solver = FaerSparseLU::default();
        let nonlinear_solver = NewtonNonlinearSolver::new(linear_solver);
        let mut s = Bdf::<Mat<f64>, _, _>::new(nonlinear_solver);
        foodweb::foodweb_diffsl_compile::<SparseColMat<f64>, 10>(&mut context);
        let (problem, soln) = foodweb::foodweb_diffsl_problem::<SparseColMat<f64>>(&context);
        test_ode_solver(&mut s, &problem, soln, None, false);
    }

    #[test]
    fn test_tstop_bdf() {
        let mut s = Bdf::default();
        let (problem, soln) = exponential_decay_problem::<M>(false);
        test_ode_solver(&mut s, &problem, soln, None, true);
    }

    #[test]
    fn test_root_finder_bdf() {
        let mut s = Bdf::default();
        let (problem, soln) = exponential_decay_problem_with_root::<M>(false);
        let y = test_ode_solver(&mut s, &problem, soln, None, false);
        assert!(abs(y[0] - 0.6) < 1e-6, "y[0] = {}", y[0]);
    }
}<|MERGE_RESOLUTION|>--- conflicted
+++ resolved
@@ -726,20 +726,8 @@
                 if factor < Eqn::T::from(Self::MIN_FACTOR) {
                     factor = Eqn::T::from(Self::MIN_FACTOR);
                 }
-<<<<<<< HEAD
                 let new_h = self._update_step_size(factor)?;
                 self._jacobian_updates(new_h * self.alpha[self.order], SolverState::ErrorTestFail);
-=======
-                self._update_step_size(factor);
-
-                // if step size too small, then fail
-                let state = self.state.as_ref().unwrap();
-                if state.h < Eqn::T::from(Self::MIN_TIMESTEP) {
-                    return Err(DiffsolError::from(OdeSolverError::StepSizeTooSmall {
-                        time: state.t.into(),
-                    }));
-                }
->>>>>>> 088acaca
 
                 // new prediction
                 self._predict_forward();
