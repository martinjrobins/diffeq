use num_traits::abs;
use num_traits::One;
use num_traits::Pow;
use num_traits::Zero;
use std::ops::MulAssign;
use std::rc::Rc;

use crate::error::DiffsolError;
use crate::error::OdeSolverError;
use crate::matrix::MatrixRef;
use crate::nonlinear_solver::newton::newton_iteration;
use crate::ode_solver_error;
use crate::vector::VectorRef;
use crate::LinearSolver;
use crate::NewtonNonlinearSolver;
use crate::OdeSolverStopReason;
use crate::RootFinder;
use crate::SensEquations;
use crate::Tableau;
use crate::{
    nonlinear_solver::NonLinearSolver, op::sdirk::SdirkCallable, scale, solver::SolverProblem,
    DenseMatrix, JacobianUpdate, NonLinearOp, OdeEquations, OdeSolverMethod, OdeSolverProblem,
    OdeSolverState, Op, Scalar, Vector, VectorViewMut,
};

use super::bdf::BdfStatistics;
use super::jacobian_update::SolverState;

/// A singly diagonally implicit Runge-Kutta method. Can optionally have an explicit first stage for ESDIRK methods.
/// The particular method is defined by the [Tableau] used to create the solver.
/// If the `beta` matrix of the [Tableau] is present this is used for interpolation, otherwise hermite interpolation is used.
///
/// Restrictions:
/// - The upper triangular part of the `a` matrix must be zero (i.e. not fully implicit).
/// - The diagonal of the `a` matrix must be the same non-zero value for all rows (i.e. an SDIRK method), except for the first row which can be zero for ESDIRK methods.
/// - The last row of the `a` matrix must be the same as the `b` vector, and the last element of the `c` vector must be 1 (i.e. a stiffly accurate method)
pub struct Sdirk<M, Eqn, LS>
where
    M: DenseMatrix<T = Eqn::T, V = Eqn::V>,
    LS: LinearSolver<SdirkCallable<Eqn>>,
    Eqn: OdeEquations,
    for<'a> &'a Eqn::V: VectorRef<Eqn::V>,
    for<'a> &'a Eqn::M: MatrixRef<Eqn::M>,
{
    tableau: Tableau<M>,
    problem: Option<OdeSolverProblem<Eqn>>,
    nonlinear_solver: NewtonNonlinearSolver<SdirkCallable<Eqn>, LS>,
    state: Option<OdeSolverState<Eqn::V>>,
    diff: M,
    sdiff: Vec<M>,
    gamma: Eqn::T,
    is_sdirk: bool,
    s_op: Option<SdirkCallable<SensEquations<Eqn>>>,
    old_t: Eqn::T,
    old_y: Eqn::V,
    old_y_sens: Vec<Eqn::V>,
    old_f: Eqn::V,
    old_f_sens: Vec<Eqn::V>,
    a_rows: Vec<Eqn::V>,
    statistics: BdfStatistics,
    root_finder: Option<RootFinder<Eqn::V>>,
    tstop: Option<Eqn::T>,
    is_state_mutated: bool,
    jacobian_update: JacobianUpdate<Eqn::T>,
}

impl<M, Eqn, LS> Sdirk<M, Eqn, LS>
where
    LS: LinearSolver<SdirkCallable<Eqn>>,
    M: DenseMatrix<T = Eqn::T, V = Eqn::V>,
    Eqn: OdeEquations,
    for<'a> &'a Eqn::V: VectorRef<Eqn::V>,
    for<'a> &'a Eqn::M: MatrixRef<Eqn::M>,
{
    const NEWTON_MAXITER: usize = 10;
    const MIN_FACTOR: f64 = 0.2;
    const MAX_FACTOR: f64 = 10.0;
    const MIN_TIMESTEP: f64 = 1e-13;

    pub fn new(tableau: Tableau<M>, linear_solver: LS) -> Self {
        let nonlinear_solver = NewtonNonlinearSolver::new(linear_solver);

        // check that the upper triangular part of a is zero
        let s = tableau.s();
        for i in 0..s {
            for j in (i + 1)..s {
                assert_eq!(
                    tableau.a()[(i, j)],
                    Eqn::T::zero(),
                    "Invalid tableau, expected a(i, j) = 0 for i > j"
                );
            }
        }
        let gamma = tableau.a()[(1, 1)];
        //check that for i = 1..s-1, a(i, i) = gamma
        for i in 1..tableau.s() {
            assert_eq!(
                tableau.a()[(i, i)],
                gamma,
                "Invalid tableau, expected a(i, i) = gamma = {} for i = 1..s-1",
                gamma
            );
        }
        // if a(0, 0) = gamma, then we're a SDIRK method
        // if a(0, 0) = 0, then we're a ESDIRK method
        // otherwise, error
        let zero = Eqn::T::zero();
        if tableau.a()[(0, 0)] != zero && tableau.a()[(0, 0)] != gamma {
            panic!("Invalid tableau, expected a(0, 0) = 0 or a(0, 0) = gamma");
        }
        let is_sdirk = tableau.a()[(0, 0)] == gamma;

        let mut a_rows = Vec::with_capacity(s);
        for i in 0..s {
            let mut row = Vec::with_capacity(i);
            for j in 0..i {
                row.push(tableau.a()[(i, j)]);
            }
            a_rows.push(Eqn::V::from_vec(row));
        }

        // check last row of a is the same as b
        for i in 0..s {
            assert_eq!(
                tableau.a()[(s - 1, i)],
                tableau.b()[i],
                "Invalid tableau, expected a(s-1, i) = b(i)"
            );
        }

        // check that last c is 1
        assert_eq!(
            tableau.c()[s - 1],
            Eqn::T::one(),
            "Invalid tableau, expected c(s-1) = 1"
        );

        // check that the first c is 0 for esdirk methods
        if !is_sdirk {
            assert_eq!(
                tableau.c()[0],
                Eqn::T::zero(),
                "Invalid tableau, expected c(0) = 0 for esdirk methods"
            );
        }

        let n = 1;
        let s = tableau.s();
        let diff = M::zeros(n, s);
        let old_t = Eqn::T::zero();
        let old_y = <Eqn::V as Vector>::zeros(n);
        let old_f = <Eqn::V as Vector>::zeros(n);
        let statistics = BdfStatistics::default();
        let old_f_sens = Vec::new();
        let sdiff = Vec::new();
        let old_y_sens = Vec::new();
        Self {
            old_y_sens,
            old_f_sens,
            sdiff,
            tableau,
            nonlinear_solver,
            state: None,
            diff,
            problem: None,
            s_op: None,
            gamma,
            is_sdirk,
            old_t,
            old_y,
            a_rows,
            old_f,
            statistics,
            root_finder: None,
            tstop: None,
            is_state_mutated: false,
            jacobian_update: JacobianUpdate::default(),
        }
    }

    pub fn get_statistics(&self) -> &BdfStatistics {
        &self.statistics
    }

    fn handle_tstop(
        &mut self,
        tstop: Eqn::T,
    ) -> Result<Option<OdeSolverStopReason<Eqn::T>>, DiffsolError> {
        let state = self.state.as_mut().unwrap();

        // check if the we are at tstop
        let troundoff = Eqn::T::from(100.0) * Eqn::T::EPSILON * (abs(state.t) + abs(state.h));
        if abs(state.t - tstop) <= troundoff {
            self.tstop = None;
            return Ok(Some(OdeSolverStopReason::TstopReached));
        } else if tstop < state.t - troundoff {
            return Err(DiffsolError::from(
                OdeSolverError::StopTimeBeforeCurrentTime {
                    stop_time: tstop.into(),
                    state_time: state.t.into(),
                },
            ));
        }

        // check if the next step will be beyond tstop, if so adjust the step size
        if state.t + state.h > tstop + troundoff {
            let factor = (tstop - state.t) / state.h;
            state.h *= factor;
            self.nonlinear_solver.problem().f.set_h(state.h);
        }
        Ok(None)
    }

    fn predict_stage(i: usize, diff: &M, dy: &mut Eqn::V, tableau: &Tableau<M>) {
        if i == 0 {
            dy.fill(Eqn::T::zero());
        } else if i == 1 {
            dy.copy_from_view(&diff.column(i - 1));
        } else {
            let c =
                (tableau.c()[i] - tableau.c()[i - 2]) / (tableau.c()[i - 1] - tableau.c()[i - 2]);
            // dy = c1  + c * (c1 - c2)
            dy.copy_from_view(&diff.column(i - 1));
            dy.axpy_v(-c, &diff.column(i - 2), Eqn::T::one() + c);
        }
    }

    fn solve_for_sensitivities(&mut self, i: usize, t: Eqn::T) -> Result<(), DiffsolError> {
        // update for new state
        {
            self.problem()
                .as_ref()
                .unwrap()
                .eqn_sens
                .as_ref()
                .unwrap()
                .rhs()
                .update_state(&self.old_y, &self.old_f, t);
        }

        // reuse linear solver from nonlinear solver
        let ls = |x: &mut Eqn::V| -> Result<(), DiffsolError> {
            self.nonlinear_solver.solve_linearised_in_place(x)
        };

        // construct bdf discretisation of sensitivity equations
        let op = self.s_op.as_ref().unwrap();
        op.set_h(self.state.as_ref().unwrap().h);

        // solve for sensitivities equations discretised using sdirk equation
        let fun = |x: &Eqn::V, y: &mut Eqn::V| op.call_inplace(x, t, y);
        let mut convergence = self.nonlinear_solver.convergence().clone();
        let nparams = self.problem().as_ref().unwrap().eqn.rhs().nparams();
        for j in 0..nparams {
            let s0 = &self.state.as_ref().unwrap().s[j];
            op.set_phi(&self.sdiff[j].columns(0, i), s0, &self.a_rows[i]);
            op.eqn().as_ref().rhs().set_param_index(j);
            let ds = &mut self.old_f_sens[j];
            Self::predict_stage(i, &self.sdiff[j], ds, &self.tableau);

            // solve
            {
                newton_iteration(ds, &mut self.old_y_sens[j], s0, fun, ls, &mut convergence)?;
                self.old_y_sens[j].copy_from(&op.get_last_f_eval());
                self.statistics.number_of_nonlinear_solver_iterations += convergence.niter();
            }
        }
        Ok(())
    }

    fn interpolate_from_diff(y0: &Eqn::V, beta_f: &Eqn::V, diff: &M) -> Eqn::V {
        // ret = old_y + sum_{i=0}^{s_star-1} beta[i] * diff[:, i]
        let mut ret = y0.clone();
        diff.gemv(Eqn::T::one(), beta_f, Eqn::T::one(), &mut ret);
        ret
    }

    fn interpolate_beta_function(theta: Eqn::T, beta: &M) -> Eqn::V {
        let poly_order = beta.ncols();
        let s_star = beta.nrows();
        let mut thetav = Vec::with_capacity(poly_order);
        thetav.push(theta);
        for i in 1..poly_order {
            thetav.push(theta * thetav[i - 1]);
        }
        // beta_poly = beta * thetav
        let thetav = Eqn::V::from_vec(thetav);
        let mut beta_f = <Eqn::V as Vector>::zeros(s_star);
        beta.gemv(Eqn::T::one(), &thetav, Eqn::T::zero(), &mut beta_f);
        beta_f
    }

    fn interpolate_hermite(theta: Eqn::T, u0: &Eqn::V, u1: &Eqn::V, diff: &M) -> Eqn::V {
        let hf0 = diff.column(0);
        let hf1 = diff.column(diff.ncols() - 1);
        u0 * scale(Eqn::T::from(1.0) - theta)
            + u1 * scale(theta)
            + ((u1 - u0) * scale(Eqn::T::from(1.0) - Eqn::T::from(2.0) * theta)
                + hf0 * scale(theta - Eqn::T::from(1.0))
                + hf1 * scale(theta))
                * scale(theta * (theta - Eqn::T::from(1.0)))
    }

    fn _jacobian_updates(&mut self, h: Eqn::T, state: SolverState) {
        if self.jacobian_update.check_rhs_jacobian_update(h, &state) {
            self.nonlinear_solver.problem().f.set_jacobian_is_stale();
            self.nonlinear_solver
                .reset_jacobian(&self.old_f, self.state.as_ref().unwrap().t);
            self.jacobian_update.update_rhs_jacobian();
            self.jacobian_update.update_jacobian(h);
        } else if self.jacobian_update.check_jacobian_update(h, &state) {
            self.nonlinear_solver
                .reset_jacobian(&self.old_f, self.state.as_ref().unwrap().t);
            self.jacobian_update.update_jacobian(h);
        }
    }

    fn _update_step_size(&mut self, factor: Eqn::T) -> Result<Eqn::T> {
        let new_h = self.state.as_ref().unwrap().h * factor;

        // if step size too small, then fail
        if new_h < Eqn::T::from(Self::MIN_TIMESTEP) {
            return Err(anyhow::anyhow!(
                "Step size too small at t = {}",
                self.state.as_ref().unwrap().t
            ));
        }

        // update h for new step size
        self.nonlinear_solver.problem().f.set_h(new_h);

        // update state
        self.state.as_mut().unwrap().h = new_h;

        Ok(new_h)
    }
}

impl<M, Eqn, LS> OdeSolverMethod<Eqn> for Sdirk<M, Eqn, LS>
where
    LS: LinearSolver<SdirkCallable<Eqn>>,
    M: DenseMatrix<T = Eqn::T, V = Eqn::V>,
    Eqn: OdeEquations,
    for<'a> &'a Eqn::V: VectorRef<Eqn::V>,
    for<'a> &'a Eqn::M: MatrixRef<Eqn::M>,
{
    fn problem(&self) -> Option<&OdeSolverProblem<Eqn>> {
        self.problem.as_ref()
    }

    fn order(&self) -> usize {
        self.tableau.order()
    }

    fn take_state(&mut self) -> Option<OdeSolverState<Eqn::V>> {
        Option::take(&mut self.state)
    }

    fn set_problem(&mut self, state: OdeSolverState<<Eqn>::V>, problem: &OdeSolverProblem<Eqn>) {
        // setup linear solver for first step
        let callable = Rc::new(SdirkCallable::new(problem, self.gamma));
        callable.set_h(state.h);
        self.jacobian_update.update_jacobian(state.h);
        self.jacobian_update.update_rhs_jacobian();
        let nonlinear_problem = SolverProblem::new_from_ode_problem(callable, problem);
        self.nonlinear_solver.set_problem(&nonlinear_problem);

        // set max iterations for nonlinear solver
        self.nonlinear_solver
            .convergence_mut()
            .set_max_iter(Self::NEWTON_MAXITER);

        // update statistics
        self.statistics = BdfStatistics::default();

        let nstates = state.y.len();
        let nparams = problem.eqn.rhs().nparams();
        if problem.eqn_sens.is_some() {
            self.sdiff = vec![M::zeros(nstates, self.tableau.s()); nparams];
            self.old_f_sens = vec![<Eqn::V as Vector>::zeros(nstates); nparams];
            self.old_y_sens = vec![<Eqn::V as Vector>::zeros(nstates); nparams];
            self.s_op = Some(SdirkCallable::from_eqn(
                problem.eqn_sens.as_ref().unwrap().clone(),
                self.gamma,
            ));
        }

        self.diff = M::zeros(nstates, self.tableau.s());
        self.old_f = state.dy.clone();
        self.old_t = state.t;
        self.old_y = state.y.clone();
        self.state = Some(state);
        self.problem = Some(problem.clone());
        if let Some(root_fn) = problem.eqn.root() {
            let state = self.state.as_ref().unwrap();
            self.root_finder = Some(RootFinder::new(root_fn.nout()));
            self.root_finder
                .as_ref()
                .unwrap()
                .init(root_fn.as_ref(), &state.y, state.t);
        }
    }

    fn step(&mut self) -> Result<OdeSolverStopReason<Eqn::T>, DiffsolError> {
        if self.state.is_none() {
            return Err(ode_solver_error!(StateNotSet));
        }
        let n = self.state.as_ref().unwrap().y.len();

        // optionally do the first step
        let start = if self.is_sdirk { 0 } else { 1 };
        let mut updated_jacobian = false;

        // dont' reset jacobian for the first attempt at the step
        let mut error = <Eqn::V as Vector>::zeros(n);

        let mut factor: Eqn::T;

        // loop until step is accepted
        'step: loop {
            let t0 = self.state.as_ref().unwrap().t;
            let h = self.state.as_ref().unwrap().h;
            // if start == 1, then we need to compute the first stage
            // from the last stage of the previous step
            if start == 1 {
                {
                    let mut hf = self.diff.column_mut(0);
                    hf.copy_from(&self.state.as_ref().unwrap().dy);
                    hf *= scale(h);
                }

                // sensitivities too
                if self.problem().as_ref().unwrap().eqn_sens.is_some() {
                    for (diff, dy) in self
                        .sdiff
                        .iter_mut()
                        .zip(self.state.as_ref().unwrap().ds.iter())
                    {
                        let mut hf = diff.column_mut(0);
                        hf.copy_from(dy);
                        hf *= scale(h);
                    }
                }
            }

            for i in start..self.tableau.s() {
                let t = t0 + self.tableau.c()[i] * h;
                self.nonlinear_solver.problem().f.set_phi(
                    &self.diff.columns(0, i),
                    &self.state.as_ref().unwrap().y,
                    &self.a_rows[i],
                );

                Self::predict_stage(i, &self.diff, &mut self.old_f, &self.tableau);

                let mut solve_result = self.nonlinear_solver.solve_in_place(
                    &mut self.old_f,
                    t,
                    &self.state.as_ref().unwrap().y,
                );
                self.statistics.number_of_nonlinear_solver_iterations +=
                    self.nonlinear_solver.convergence().niter();

                // only calculate sensitivities if the solve succeeded
                if solve_result.is_ok() {
                    // old_y now has the new y soln and old_f has the new dy soln
                    self.old_y
                        .copy_from(&self.nonlinear_solver.problem().f.get_last_f_eval());
                    if self.problem().as_ref().unwrap().eqn_sens.is_some() {
                        solve_result = self.solve_for_sensitivities(i, t);
                    }
                }

                // handle solve failure
                if solve_result.is_err() {
                    self.statistics.number_of_nonlinear_solver_fails += 1;
                    if !updated_jacobian {
                        // newton iteration did not converge, so update jacobian and try again
                        updated_jacobian = true;
                        self._jacobian_updates(h, SolverState::FirstConvergenceFail);
                    } else {
                        // newton iteration did not converge and jacobian has been updated, so we reduce step size and try again
<<<<<<< HEAD
                        let new_h = self._update_step_size(Eqn::T::from(0.3))?;
                        self._jacobian_updates(new_h, SolverState::SecondConvergenceFail);
=======
                        let state = self.state.as_mut().unwrap();
                        state.h *= Eqn::T::from(0.3);

                        // if step size too small, then fail
                        if state.h < Eqn::T::from(Self::MIN_TIMESTEP) {
                            return Err(DiffsolError::from(OdeSolverError::StepSizeTooSmall {
                                time: state.t.into(),
                            }));
                        }

                        // update h for new step size
                        self.nonlinear_solver.problem().f.set_h(state.h);
>>>>>>> 088acaca
                    }
                    // try again....
                    continue 'step;
                };

                // update diff with solved dy
                self.diff.column_mut(i).copy_from(&self.old_f);

                if self.problem().as_ref().unwrap().eqn_sens.is_some() {
                    for (diff, old_f_sens) in self.sdiff.iter_mut().zip(self.old_f_sens.iter()) {
                        diff.column_mut(i).copy_from(old_f_sens);
                    }
                }
            }
            // successfully solved for all stages, now compute error
            self.diff
                .gemv(Eqn::T::one(), self.tableau.d(), Eqn::T::zero(), &mut error);

            // compute error norm
            let atol = self.problem().as_ref().unwrap().atol.as_ref();
            let rtol = self.problem().as_ref().unwrap().rtol;
            let mut error_norm = error.squared_norm(&self.old_y, atol, rtol);

            // sensitivity errors
            if self.problem().as_ref().unwrap().eqn_sens.is_some()
                && self.problem().as_ref().unwrap().sens_error_control
            {
                for i in 0..self.sdiff.len() {
                    self.sdiff[i].gemv(Eqn::T::one(), self.tableau.d(), Eqn::T::zero(), &mut error);
                    let sens_error_norm = error.squared_norm(&self.old_y_sens[i], atol, rtol);
                    error_norm += sens_error_norm;
                }
                error_norm /= Eqn::T::from((self.sdiff.len() + 1) as f64);
            }

            // adjust step size based on error
            let maxiter = self.nonlinear_solver.convergence().max_iter() as f64;
            let niter = self.nonlinear_solver.convergence().niter() as f64;
            let safety = Eqn::T::from(0.9 * (2.0 * maxiter + 1.0) / (2.0 * maxiter + niter));
            let order = self.tableau.order() as f64;
            factor = safety * error_norm.pow(Eqn::T::from(-0.5 / (order + 1.0)));
            if factor < Eqn::T::from(Self::MIN_FACTOR) {
                factor = Eqn::T::from(Self::MIN_FACTOR);
            }
            if factor > Eqn::T::from(Self::MAX_FACTOR) {
                factor = Eqn::T::from(Self::MAX_FACTOR);
            }

<<<<<<< HEAD
=======
            // adjust step size for next step
            let state = self.state.as_mut().unwrap();
            //t1 = state.t + state.h;
            //state.h *= factor;

            // if step size too small, then fail
            if state.h < Eqn::T::from(Self::MIN_TIMESTEP) {
                return Err(DiffsolError::from(OdeSolverError::StepSizeTooSmall {
                    time: state.t.into(),
                }));
            }

>>>>>>> 088acaca
            // test error is within tolerance
            if error_norm <= Eqn::T::from(1.0) {
                break 'step;
            }
            // step is rejected, factor reduces step size, so we try again with the smaller step size
            self.statistics.number_of_error_test_failures += 1;
            let new_h = self._update_step_size(factor)?;
            self._jacobian_updates(new_h, SolverState::ErrorTestFail);
        }

        // take the step
        {
            let state = self.state.as_mut().unwrap();
            self.old_t = state.t;
            state.t += state.h;

            // last stage is the solution and is the same as old_f
            // todo: can we get rid of old_f and just use diff?
            self.old_f.mul_assign(scale(Eqn::T::one() / state.h));
            std::mem::swap(&mut self.old_f, &mut state.dy);

            // old_y already has the new y soln
            std::mem::swap(&mut self.old_y, &mut state.y);

            for i in 0..self.sdiff.len() {
                self.old_f_sens[i].mul_assign(scale(Eqn::T::one() / state.h));
                std::mem::swap(&mut self.old_f_sens[i], &mut state.ds[i]);
                std::mem::swap(&mut self.old_y_sens[i], &mut state.s[i]);
            }
        }

        // update step size for next step
        let new_h = self._update_step_size(factor)?;
        self._jacobian_updates(new_h, SolverState::StepSuccess);

        self.is_state_mutated = false;

        // update statistics
        self.statistics.number_of_linear_solver_setups =
            self.nonlinear_solver.problem().f.number_of_jac_evals();
        self.statistics.number_of_steps += 1;
        self.jacobian_update.step();

        // check for root within accepted step
        if let Some(root_fn) = self.problem.as_ref().unwrap().eqn.root() {
            let ret = self.root_finder.as_ref().unwrap().check_root(
                &|t| self.interpolate(t),
                root_fn.as_ref(),
                &self.state.as_ref().unwrap().y,
                self.state.as_ref().unwrap().t,
            );
            if let Some(root) = ret {
                return Ok(OdeSolverStopReason::RootFound(root));
            }
        }

        // check if the we are at tstop
        if let Some(tstop) = self.tstop {
            if let Some(reason) = self.handle_tstop(tstop).unwrap() {
                return Ok(reason);
            }
        }

        // just a normal step, no roots or tstop reached
        Ok(OdeSolverStopReason::InternalTimestep)
    }

    fn set_stop_time(&mut self, tstop: <Eqn as OdeEquations>::T) -> Result<(), DiffsolError> {
        self.tstop = Some(tstop);
        if let Some(OdeSolverStopReason::TstopReached) = self.handle_tstop(tstop)? {
            let error = OdeSolverError::StopTimeBeforeCurrentTime {
                stop_time: tstop.into(),
                state_time: self.state.as_ref().unwrap().t.into(),
            };
            self.tstop = None;
            return Err(DiffsolError::from(error));
        }
        Ok(())
    }

    fn interpolate_sens(
        &self,
        t: <Eqn as OdeEquations>::T,
    ) -> Result<Vec<<Eqn as OdeEquations>::V>, DiffsolError> {
        if self.state.is_none() {
            return Err(ode_solver_error!(StateNotSet));
        }
        let state = self.state.as_ref().unwrap();

        if self.is_state_mutated {
            if t == state.t {
                return Ok(state.s.clone());
            } else {
                return Err(ode_solver_error!(InterpolationTimeOutsideCurrentStep));
            }
        }

        // check that t is within the current step
        if t > state.t || t < self.old_t {
            return Err(ode_solver_error!(InterpolationTimeOutsideCurrentStep));
        }
        let dt = state.t - self.old_t;
        let theta = if dt == Eqn::T::zero() {
            Eqn::T::one()
        } else {
            (t - self.old_t) / dt
        };

        if let Some(beta) = self.tableau.beta() {
            let beta_f = Self::interpolate_beta_function(theta, beta);
            let ret = self
                .old_y_sens
                .iter()
                .zip(self.sdiff.iter())
                .map(|(y, diff)| Self::interpolate_from_diff(y, &beta_f, diff))
                .collect();
            Ok(ret)
        } else {
            let ret = self
                .old_y_sens
                .iter()
                .zip(state.s.iter())
                .zip(self.sdiff.iter())
                .map(|((s0, s1), diff)| Self::interpolate_hermite(theta, s0, s1, diff))
                .collect();
            Ok(ret)
        }
    }

    fn interpolate(&self, t: <Eqn>::T) -> Result<<Eqn>::V, DiffsolError> {
        if self.state.is_none() {
            return Err(ode_solver_error!(StateNotSet));
        }
        let state = self.state.as_ref().unwrap();

        if self.is_state_mutated {
            if t == state.t {
                return Ok(state.y.clone());
            } else {
                return Err(ode_solver_error!(InterpolationTimeOutsideCurrentStep));
            }
        }

        // check that t is within the current step
        if t > state.t || t < self.old_t {
            return Err(ode_solver_error!(InterpolationTimeOutsideCurrentStep));
        }
        let dt = state.t - self.old_t;
        let theta = if dt == Eqn::T::zero() {
            Eqn::T::one()
        } else {
            (t - self.old_t) / dt
        };

        if let Some(beta) = self.tableau.beta() {
            let beta_f = Self::interpolate_beta_function(theta, beta);
            let ret = Self::interpolate_from_diff(&self.old_y, &beta_f, &self.diff);
            Ok(ret)
        } else {
            let ret = Self::interpolate_hermite(theta, &self.old_y, &state.y, &self.diff);
            Ok(ret)
        }
    }

    fn state(&self) -> Option<&OdeSolverState<Eqn::V>> {
        self.state.as_ref()
    }

    fn state_mut(&mut self) -> Option<&mut OdeSolverState<Eqn::V>> {
        self.is_state_mutated = true;
        self.state.as_mut()
    }
}

#[cfg(test)]
mod test {
    use crate::{
        ode_solver::{
            test_models::{
                exponential_decay::{
                    exponential_decay_problem, exponential_decay_problem_sens,
                    exponential_decay_problem_with_root,
                },
                heat2d::head2d_problem,
                robertson::robertson,
                robertson_ode::robertson_ode,
                robertson_sens::robertson_sens,
            },
            tests::{
                test_interpolate, test_no_set_problem, test_ode_solver, test_state_mut,
                test_state_mut_on_problem,
            },
        },
        FaerSparseLU, NalgebraLU, OdeEquations, Op, Sdirk, SparseColMat, Tableau,
    };

    use faer::Mat;
    use num_traits::abs;

    type M = nalgebra::DMatrix<f64>;
    #[test]
    fn sdirk_no_set_problem() {
        let tableau = Tableau::<M>::tr_bdf2();
        test_no_set_problem::<M, _>(Sdirk::<M, _, _>::new(tableau, NalgebraLU::default()));
    }
    #[test]
    fn sdirk_state_mut() {
        let tableau = Tableau::<M>::tr_bdf2();
        test_state_mut::<M, _>(Sdirk::<M, _, _>::new(tableau, NalgebraLU::default()));
    }
    #[test]
    fn sdirk_test_interpolate() {
        let tableau = Tableau::<M>::tr_bdf2();
        test_interpolate::<M, _>(Sdirk::<M, _, _>::new(tableau, NalgebraLU::default()));
    }

    #[test]
    fn sdirk_test_state_mut_exponential_decay() {
        let (p, soln) = exponential_decay_problem::<M>(false);
        let tableau = Tableau::<M>::tr_bdf2();
        let s = Sdirk::<M, _, _>::new(tableau, NalgebraLU::default());
        test_state_mut_on_problem(s, p, soln);
    }

    #[test]
    fn test_tr_bdf2_nalgebra_exponential_decay() {
        let tableau = Tableau::<M>::tr_bdf2();
        let mut s = Sdirk::new(tableau, NalgebraLU::default());
        let (problem, soln) = exponential_decay_problem::<M>(false);
        test_ode_solver(&mut s, &problem, soln, None, false);
        insta::assert_yaml_snapshot!(s.get_statistics(), @r###"
        ---
        number_of_linear_solver_setups: 4
        number_of_steps: 29
        number_of_error_test_failures: 0
        number_of_nonlinear_solver_iterations: 116
        number_of_nonlinear_solver_fails: 0
        "###);
        insta::assert_yaml_snapshot!(problem.eqn.as_ref().rhs().statistics(), @r###"
        ---
        number_of_calls: 118
        number_of_jac_muls: 2
        number_of_matrix_evals: 1
        "###);
    }

    #[test]
    fn test_tr_bdf2_nalgebra_exponential_decay_sens() {
        let tableau = Tableau::<M>::tr_bdf2();
        let mut s = Sdirk::new(tableau, NalgebraLU::default());
        let (problem, soln) = exponential_decay_problem_sens::<M>(false);
        test_ode_solver(&mut s, &problem, soln, None, false);
        insta::assert_yaml_snapshot!(s.get_statistics(), @r###"
        ---
        number_of_linear_solver_setups: 7
        number_of_steps: 58
        number_of_error_test_failures: 0
        number_of_nonlinear_solver_iterations: 464
        number_of_nonlinear_solver_fails: 0
        "###);
        insta::assert_yaml_snapshot!(problem.eqn.as_ref().rhs().statistics(), @r###"
        ---
        number_of_calls: 234
        number_of_jac_muls: 237
        number_of_matrix_evals: 2
        "###);
    }

    #[test]
    fn test_esdirk34_nalgebra_exponential_decay() {
        let tableau = Tableau::<M>::esdirk34();
        let mut s = Sdirk::new(tableau, NalgebraLU::default());
        let (problem, soln) = exponential_decay_problem::<M>(false);
        test_ode_solver(&mut s, &problem, soln, None, false);
        insta::assert_yaml_snapshot!(s.get_statistics(), @r###"
        ---
        number_of_linear_solver_setups: 3
        number_of_steps: 13
        number_of_error_test_failures: 0
        number_of_nonlinear_solver_iterations: 84
        number_of_nonlinear_solver_fails: 0
        "###);
        insta::assert_yaml_snapshot!(problem.eqn.as_ref().rhs().statistics(), @r###"
        ---
        number_of_calls: 86
        number_of_jac_muls: 2
        number_of_matrix_evals: 1
        "###);
    }

    #[test]
    fn test_esdirk34_nalgebra_exponential_decay_sens() {
        let tableau = Tableau::<M>::esdirk34();
        let mut s = Sdirk::new(tableau, NalgebraLU::default());
        let (problem, soln) = exponential_decay_problem_sens::<M>(false);
        test_ode_solver(&mut s, &problem, soln, None, false);
        insta::assert_yaml_snapshot!(s.get_statistics(), @r###"
        ---
        number_of_linear_solver_setups: 5
        number_of_steps: 22
        number_of_error_test_failures: 0
        number_of_nonlinear_solver_iterations: 283
        number_of_nonlinear_solver_fails: 0
        "###);
        insta::assert_yaml_snapshot!(problem.eqn.as_ref().rhs().statistics(), @r###"
        ---
        number_of_calls: 134
        number_of_jac_muls: 154
        number_of_matrix_evals: 1
        "###);
    }

    #[test]
    fn test_tr_bdf2_nalgebra_robertson() {
        let tableau = Tableau::<M>::tr_bdf2();
        let mut s = Sdirk::new(tableau, NalgebraLU::default());
        let (problem, soln) = robertson::<M>(false);
        test_ode_solver(&mut s, &problem, soln, None, false);
        insta::assert_yaml_snapshot!(s.get_statistics(), @r###"
        ---
        number_of_linear_solver_setups: 97
        number_of_steps: 234
        number_of_error_test_failures: 0
        number_of_nonlinear_solver_iterations: 1965
        number_of_nonlinear_solver_fails: 13
        "###);
        insta::assert_yaml_snapshot!(problem.eqn.as_ref().rhs().statistics(), @r###"
        ---
        number_of_calls: 1968
        number_of_jac_muls: 36
        number_of_matrix_evals: 12
        "###);
    }

    #[test]
    fn test_tr_bdf2_nalgebra_robertson_sens() {
        let tableau = Tableau::<M>::tr_bdf2();
        let mut s = Sdirk::new(tableau, NalgebraLU::default());
        let (problem, soln) = robertson_sens::<M>(false);
        test_ode_solver(&mut s, &problem, soln, None, false);
        insta::assert_yaml_snapshot!(s.get_statistics(), @r###"
        ---
        number_of_linear_solver_setups: 115
        number_of_steps: 245
        number_of_error_test_failures: 3
        number_of_nonlinear_solver_iterations: 4990
        number_of_nonlinear_solver_fails: 37
        "###);
        insta::assert_yaml_snapshot!(problem.eqn.as_ref().rhs().statistics(), @r###"
        ---
        number_of_calls: 1581
        number_of_jac_muls: 3569
        number_of_matrix_evals: 28
        "###);
    }

    #[test]
    fn test_esdirk34_nalgebra_robertson() {
        let tableau = Tableau::<M>::esdirk34();
        let mut s = Sdirk::new(tableau, NalgebraLU::default());
        let (problem, soln) = robertson::<M>(false);
        test_ode_solver(&mut s, &problem, soln, None, false);
        insta::assert_yaml_snapshot!(s.get_statistics(), @r###"
        ---
        number_of_linear_solver_setups: 87
        number_of_steps: 137
        number_of_error_test_failures: 0
        number_of_nonlinear_solver_iterations: 1773
        number_of_nonlinear_solver_fails: 15
        "###);
        insta::assert_yaml_snapshot!(problem.eqn.as_ref().rhs().statistics(), @r###"
        ---
        number_of_calls: 1776
        number_of_jac_muls: 45
        number_of_matrix_evals: 15
        "###);
    }

    #[test]
    fn test_esdirk34_nalgebra_robertson_sens() {
        let tableau = Tableau::<M>::esdirk34();
        let mut s = Sdirk::new(tableau, NalgebraLU::default());
        let (problem, soln) = robertson_sens::<M>(false);
        test_ode_solver(&mut s, &problem, soln, None, false);
        insta::assert_yaml_snapshot!(s.get_statistics(), @r###"
        ---
        number_of_linear_solver_setups: 123
        number_of_steps: 156
        number_of_error_test_failures: 2
        number_of_nonlinear_solver_iterations: 5194
        number_of_nonlinear_solver_fails: 49
        "###);
        insta::assert_yaml_snapshot!(problem.eqn.as_ref().rhs().statistics(), @r###"
        ---
        number_of_calls: 1695
        number_of_jac_muls: 3719
        number_of_matrix_evals: 38
        "###);
    }

    #[test]
    fn test_tr_bdf2_nalgebra_robertson_ode() {
        let tableau = Tableau::<M>::tr_bdf2();
        let mut s = Sdirk::new(tableau, NalgebraLU::default());
        let (problem, soln) = robertson_ode::<M>(false, 1);
        test_ode_solver(&mut s, &problem, soln, None, false);
        insta::assert_yaml_snapshot!(s.get_statistics(), @r###"
        ---
        number_of_linear_solver_setups: 113
        number_of_steps: 304
        number_of_error_test_failures: 1
        number_of_nonlinear_solver_iterations: 2601
        number_of_nonlinear_solver_fails: 15
        "###);
        insta::assert_yaml_snapshot!(problem.eqn.as_ref().rhs().statistics(), @r###"
        ---
        number_of_calls: 2603
        number_of_jac_muls: 39
        number_of_matrix_evals: 13
        "###);
    }

    #[test]
    fn test_tr_bdf2_faer_sparse_heat2d() {
        let tableau = Tableau::<Mat<f64>>::tr_bdf2();
        let mut s = Sdirk::new(tableau, FaerSparseLU::default());
        let (problem, soln) = head2d_problem::<SparseColMat<f64>, 10>();
        test_ode_solver(&mut s, &problem, soln, None, false);
    }

    #[test]
    fn test_tstop_tr_bdf2() {
        let tableau = Tableau::<M>::tr_bdf2();
        let mut s = Sdirk::new(tableau, NalgebraLU::default());
        let (problem, soln) = exponential_decay_problem::<M>(false);
        test_ode_solver(&mut s, &problem, soln, None, true);
    }

    #[test]
    fn test_root_finder_tr_bdf2() {
        let tableau = Tableau::<M>::tr_bdf2();
        let mut s = Sdirk::new(tableau, NalgebraLU::default());
        let (problem, soln) = exponential_decay_problem_with_root::<M>(false);
        let y = test_ode_solver(&mut s, &problem, soln, None, false);
        assert!(abs(y[0] - 0.6) < 1e-6, "y[0] = {}", y[0]);
    }
}<|MERGE_RESOLUTION|>--- conflicted
+++ resolved
@@ -315,15 +315,14 @@
         }
     }
 
-    fn _update_step_size(&mut self, factor: Eqn::T) -> Result<Eqn::T> {
+    fn _update_step_size(&mut self, factor: Eqn::T) -> Result<Eqn::T, DiffsolError> {
         let new_h = self.state.as_ref().unwrap().h * factor;
 
         // if step size too small, then fail
         if new_h < Eqn::T::from(Self::MIN_TIMESTEP) {
-            return Err(anyhow::anyhow!(
-                "Step size too small at t = {}",
-                self.state.as_ref().unwrap().t
-            ));
+            return Err(DiffsolError::from(OdeSolverError::StepSizeTooSmall {
+                time: self.state.as_ref().unwrap().t.into(),
+            }));
         }
 
         // update h for new step size
@@ -480,23 +479,8 @@
                         self._jacobian_updates(h, SolverState::FirstConvergenceFail);
                     } else {
                         // newton iteration did not converge and jacobian has been updated, so we reduce step size and try again
-<<<<<<< HEAD
                         let new_h = self._update_step_size(Eqn::T::from(0.3))?;
                         self._jacobian_updates(new_h, SolverState::SecondConvergenceFail);
-=======
-                        let state = self.state.as_mut().unwrap();
-                        state.h *= Eqn::T::from(0.3);
-
-                        // if step size too small, then fail
-                        if state.h < Eqn::T::from(Self::MIN_TIMESTEP) {
-                            return Err(DiffsolError::from(OdeSolverError::StepSizeTooSmall {
-                                time: state.t.into(),
-                            }));
-                        }
-
-                        // update h for new step size
-                        self.nonlinear_solver.problem().f.set_h(state.h);
->>>>>>> 088acaca
                     }
                     // try again....
                     continue 'step;
@@ -545,21 +529,6 @@
                 factor = Eqn::T::from(Self::MAX_FACTOR);
             }
 
-<<<<<<< HEAD
-=======
-            // adjust step size for next step
-            let state = self.state.as_mut().unwrap();
-            //t1 = state.t + state.h;
-            //state.h *= factor;
-
-            // if step size too small, then fail
-            if state.h < Eqn::T::from(Self::MIN_TIMESTEP) {
-                return Err(DiffsolError::from(OdeSolverError::StepSizeTooSmall {
-                    time: state.t.into(),
-                }));
-            }
-
->>>>>>> 088acaca
             // test error is within tolerance
             if error_norm <= Eqn::T::from(1.0) {
                 break 'step;
